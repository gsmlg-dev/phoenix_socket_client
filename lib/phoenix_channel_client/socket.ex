defmodule PhoenixChannelClient.Socket do
  use Behaviour
  require Logger

  @reconnect 5000
  @heartbeat_interval 30000

  defcallback handle_close(reply :: Tuple.t, state :: map) ::
              {:noreply, state :: map} |
              {:stop, reason :: term, state :: map}

  defmacro __using__(opts) do
    quote do
      require Logger
      unquote(config(opts))
      unquote(socket())
    end
  end

  defp config(opts) do
    quote do
      var!(otp_app) = unquote(opts)[:otp_app] || raise "socket expects :otp_app to be given"
      var!(config) = Application.get_env(var!(otp_app), __MODULE__)
    end
  end

  defp socket do
    quote unquote: false do
      use GenServer

      #alias PhoenixChannelClient.Push

      def start_link() do
        unquote(Logger.debug("Socket start_link #{__MODULE__}"))
        GenServer.start_link(PhoenixChannelClient.Socket, {unquote(__MODULE__), unquote(var!(config))}, name: __MODULE__)
      end

      def push(pid, topic, event, payload) do
        GenServer.call(pid, {:push, topic, event, payload})
      end

      def channel_link(pid, channel, topic) do
        GenServer.call(pid, {:channel_link, channel, topic})
      end

      def channel_unlink(pid, channel, topic) do
        GenServer.call(pid, {:channel_unlink, channel, topic})
      end

      def handle_close(_reason, state) do
        {:noreply, state}
      end

      defoverridable handle_close: 2
    end
  end

  ## Callbacks

  def init({sender, opts}) do
    IO.inspect opts
    send(self, :connect)
<<<<<<< HEAD
    adapter = opts[:adapter] || Phoenix.Channel.Client.Adapters.WebsocketClient
    reconnect = Keyword.get(opts, :reconnect, true)
=======
    adapter = opts[:adapter] || PhoenixChannelClient.Adapters.WebsocketClient
    reconnect = opts[:reconnect] || true
>>>>>>> 018444bb
    opts = Keyword.put_new(opts, :headers, [])
    heartbeat_interval = opts[:heartbeat_interval] || @heartbeat_interval
    {:ok, %{
      sender: sender,
      opts: opts,
      socket: nil,
      channels: [],
      reconnect: reconnect,
      heartbeat_interval: heartbeat_interval,
      state: :disconnected,
      adapter: adapter,
      ref: 0
    }}
  end

  def handle_call({:push, topic, event, payload}, _from, %{socket: socket} = state) do
    Logger.debug "Socket Push: #{inspect topic}, #{inspect event}, #{inspect payload}"
    Logger.debug "Socket State: #{inspect state}"
    ref = state.ref + 1
    push = %{topic: topic, event: event, payload: payload, ref: to_string(ref)}
    send(socket, {:send, push})
    {:reply, push, %{state | ref: ref}}
  end

  def handle_call({:channel_link, channel, topic}, _from, state) do
    channels = 
      if Enum.any?(state.channels, fn({c, t})-> c == channel and t == topic end) do
        state.channels
      else
        [{channel, topic} | state.channels]
      end
    {:reply, channel, %{state | channels: channels}}
  end

  def handle_call({:channel_unlink, channel, topic}, _from, state) do
    channels = Enum.reject(state.channels, fn({c, t}) -> c == channel and t == topic end)
    {:reply, channel, %{state | channels: channels}}
  end

  def handle_info(:connect, %{opts: opts} = state) do
    :crypto.start
    :ssl.start
    opts = Keyword.put(opts, :sender, self)

    Logger.debug "Url: #{inspect opts[:url]}"

    state = case state.adapter.open(opts[:url], opts) do
      {:ok, pid} ->
        Logger.debug "Connected Socket: #{inspect __MODULE__}"
        :erlang.send_after(state.heartbeat_interval, self, :heartbeat)
        %{state | socket: pid, state: :connected}
      _ ->
        :erlang.send_after(@reconnect, self, :connect)
        state
    end
    {:noreply, state}
  end

  def handle_info(:heartbeat, state) do
    ref = state.ref + 1
    send(state.socket, {:send, %{topic: "phoenix", event: "heartbeat", payload: %{}, ref: ref}})
    :erlang.send_after(state.heartbeat_interval, self, :heartbeat)
    {:noreply, %{state | ref: ref}}
  end

  def handle_info(:heartbeat, state) do
    {:noreply, state}
  end

  # New Messages from the socket come in here
<<<<<<< HEAD
  def handle_info({:receive, %{"topic" => topic, "event" => event, "payload" => payload, "ref" => ref} = msg}, %{channels: channels} = s) do
    channels
    |> Enum.filter(fn({channel, channel_topic}) ->
=======
  def handle_info({:receive, %{"topic" => topic, "event" => event, "payload" => payload, "ref" => ref}}, %{channels: channels} = state) do
    Enum.filter(channels, fn({_channel, channel_topic}) ->
>>>>>>> 018444bb
      topic == channel_topic
    end)
    |> Enum.each(fn({channel, _}) ->
      send(channel, {:trigger, event, payload, ref})
    end)
    {:noreply, state}
  end

  def handle_info({:closed, reason}, state) do
    Logger.debug "Socket Closed: #{inspect reason}"
    Enum.each(state.channels, fn({pid, _})-> send(pid, {:trigger, :phx_error, reason, state.ref}) end)
    if state.reconnect == true, do: send(self, :connect)
    state.sender.handle_close(reason, %{state | state: :disconnected})
  end

<<<<<<< HEAD
  def terminate(_, state) do
    IO.inspect "Socket Terminated"
    {:shutdown, :normal}
=======
  def terminate(reason, state) do
    Logger.debug("Socket terminating: #{reason}")
    :ok
>>>>>>> 018444bb
  end

end<|MERGE_RESOLUTION|>--- conflicted
+++ resolved
@@ -58,15 +58,9 @@
   ## Callbacks
 
   def init({sender, opts}) do
-    IO.inspect opts
     send(self, :connect)
-<<<<<<< HEAD
-    adapter = opts[:adapter] || Phoenix.Channel.Client.Adapters.WebsocketClient
-    reconnect = Keyword.get(opts, :reconnect, true)
-=======
     adapter = opts[:adapter] || PhoenixChannelClient.Adapters.WebsocketClient
     reconnect = opts[:reconnect] || true
->>>>>>> 018444bb
     opts = Keyword.put_new(opts, :headers, [])
     heartbeat_interval = opts[:heartbeat_interval] || @heartbeat_interval
     {:ok, %{
@@ -92,12 +86,10 @@
   end
 
   def handle_call({:channel_link, channel, topic}, _from, state) do
-    channels = 
-      if Enum.any?(state.channels, fn({c, t})-> c == channel and t == topic end) do
-        state.channels
-      else
-        [{channel, topic} | state.channels]
-      end
+    channels = state.channels
+    unless Enum.any?(channels, fn({c, t})-> c == channel and t == topic end) do
+      channels = [{channel, topic} | state.channels]
+    end
     {:reply, channel, %{state | channels: channels}}
   end
 
@@ -113,14 +105,13 @@
 
     Logger.debug "Url: #{inspect opts[:url]}"
 
-    state = case state.adapter.open(opts[:url], opts) do
+    case state.adapter.open(opts[:url], opts) do
       {:ok, pid} ->
         Logger.debug "Connected Socket: #{inspect __MODULE__}"
         :erlang.send_after(state.heartbeat_interval, self, :heartbeat)
-        %{state | socket: pid, state: :connected}
+        state = %{state | socket: pid, state: :connected}
       _ ->
         :erlang.send_after(@reconnect, self, :connect)
-        state
     end
     {:noreply, state}
   end
@@ -137,14 +128,8 @@
   end
 
   # New Messages from the socket come in here
-<<<<<<< HEAD
-  def handle_info({:receive, %{"topic" => topic, "event" => event, "payload" => payload, "ref" => ref} = msg}, %{channels: channels} = s) do
-    channels
-    |> Enum.filter(fn({channel, channel_topic}) ->
-=======
   def handle_info({:receive, %{"topic" => topic, "event" => event, "payload" => payload, "ref" => ref}}, %{channels: channels} = state) do
     Enum.filter(channels, fn({_channel, channel_topic}) ->
->>>>>>> 018444bb
       topic == channel_topic
     end)
     |> Enum.each(fn({channel, _}) ->
@@ -155,20 +140,14 @@
 
   def handle_info({:closed, reason}, state) do
     Logger.debug "Socket Closed: #{inspect reason}"
-    Enum.each(state.channels, fn({pid, _})-> send(pid, {:trigger, :phx_error, reason, state.ref}) end)
+    Enum.each(state.channels, fn(channel)-> send(channel, {:trigger, :phx_error}) end)
     if state.reconnect == true, do: send(self, :connect)
     state.sender.handle_close(reason, %{state | state: :disconnected})
   end
 
-<<<<<<< HEAD
-  def terminate(_, state) do
-    IO.inspect "Socket Terminated"
-    {:shutdown, :normal}
-=======
   def terminate(reason, state) do
     Logger.debug("Socket terminating: #{reason}")
     :ok
->>>>>>> 018444bb
   end
 
 end