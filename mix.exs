--- conflicted
+++ resolved
@@ -28,13 +28,9 @@
   # Type `mix help deps` for more examples and options
   defp deps do
     [
-      {:websocket_client, github: "sanmiguel/websocket_client", tag: "1.1.0"},
+      {:websocket_client, github: "jeremyong/websocket_client"},
       {:phoenix, github: "phoenixframework/phoenix", only: :test},
-<<<<<<< HEAD
-      {:poison, "~> 1.5", only: :test},
-=======
       {:poison, "~> 2.0", only: :test},
->>>>>>> 018444bb
       {:cowboy, "~> 1.0", only: :test}
     ]
   end
